--- conflicted
+++ resolved
@@ -246,7 +246,6 @@
     parser = mtlParser(tokens)
     t = parser.mtlProperty()
     ast = MTLAbstractSyntaxTreeExtractor().visit(t)
-<<<<<<< HEAD
     return ast
 
 
@@ -254,6 +253,4 @@
     formula = "!x && F[0, 2] y || G[1, 3] z"
 
     ast = to_ast(formula)
-=======
->>>>>>> 5692fab3
     print('AST:', str(ast))